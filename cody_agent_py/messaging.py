import asyncio
from json import JSONDecodeError
from typing import Any, AsyncGenerator, Dict, Tuple

import pydantic_core as pd

from cody_agent_py.config import Configs

message_id = 1


async def _send_jsonrpc_request(
    writer: asyncio.StreamWriter, method: str, params: Dict[str, Any] | None
) -> None:
    global message_id
    message: Dict[str, Any] = {
        "jsonrpc": "2.0",
        "id": message_id,
        "method": method,
        "params": params,
    }

    # Convert the message to JSON string
    json_message: str = pd.to_json(message).decode()
    content_length: int = len(json_message)
    content_message: str = f"Content-Length: {content_length}\r\n\r\n{json_message}"

    # Send the JSON-RPC message to the server
    writer.write(content_message.encode("utf-8"))
    await writer.drain()
    message_id += 1


async def _receive_jsonrpc_messages(reader: asyncio.StreamReader) -> str:
    headers: bytes = await asyncio.wait_for(reader.readuntil(b"\r\n\r\n"), timeout=5.0)
    content_length: int = int(
        headers.decode("utf-8").split("Content-Length:")[1].strip()
    )

    json_data: bytes = await asyncio.wait_for(
        reader.readexactly(content_length), timeout=5.0
    )
    return json_data.decode("utf-8")


async def _handle_server_respones(
    reader: asyncio.StreamReader,
) -> AsyncGenerator[Dict[str, Any], Any]:
    try:
        while True:
            response: str = await _receive_jsonrpc_messages(reader)
            yield pd.from_json(response)
    except asyncio.TimeoutError:
        yield pd.from_json("{}")


async def _hasMethod(json_response: Dict[str, Any]) -> bool:
    return "method" in json_response


async def _hasResult(json_response: Dict[str, Any]) -> bool:
    return "result" in json_response


async def _extraxtResult(json_response: Dict[str, Any]) -> Dict[str, Any] | None:
    try:
        return json_response["result"]
    except JSONDecodeError as e:
        return None


async def _extraxtMethod(json_response) -> Dict[str, Any] | None:
    try:
        return json_response["method"]
    except JSONDecodeError as e:
        return None


async def _handle_json_data(json_data, configs: Configs) -> Dict[str, Any] | None:
    json_response: Dict[str, Any] = pd.from_json(json_data)
    if await _hasMethod(json_response):
        if configs.IS_DEBUGGING:
            print(f"Method: {json_response['method']}\n")
        if "params" in json_response and configs.IS_DEBUGGING:
            print(f"Params: \n{json_response['params']}\n")
        return await _extraxtMethod(json_response)

    if await _hasResult(json_response):
        if configs.IS_DEBUGGING:
            print(f"Result: \n\n{await _extraxtResult(json_response)}\n")
        return await _extraxtResult(json_response)

    return json_response


async def _show_last_message(
    messages: Dict[str, Any], is_debugging: bool
) -> Tuple[str, str]:
    if messages["type"] == "transcript":
        last_message = messages["messages"][-1:]
        if is_debugging:
            print(f"Last message: {last_message}")
        speaker: str = last_message[0]["speaker"]
        text: str = last_message[0]["text"]
<<<<<<< HEAD
        return (speaker.capitalize(), text)
=======
        # output = f"{speaker}: {text}\n"
        return speaker, text
>>>>>>> 5cbb2050
    return ("", "")


async def _show_messages(message, configs: Configs) -> None:
    if message["type"] == "transcript":
        for message in message["messages"]:
            if configs.IS_DEBUGGING:
                output = f"{message['speaker']}: {message['text']}\n"
                print(output)


async def request_response(
    method_name: str,
    params,
    debug_method_map,
    reader,
    writer,
    is_debugging: bool,
    callback=None,
) -> Any:
    await _send_jsonrpc_request(writer, method_name, params)
    async for response in _handle_server_respones(reader):
        if is_debugging and await _hasMethod(response):
            method_name = response["method"]
            if method_name in debug_method_map and debug_method_map[method_name]:
                print(f"Response: \n\n{response}\n")
            if method_name not in debug_method_map:
                print(f"Response: \n\n{response}\n")

        if response and await _hasResult(response):
            if is_debugging:
                print(f"Result: \n\n{response}\n")
            if callback:
                return await callback(response["result"])

    return None<|MERGE_RESOLUTION|>--- conflicted
+++ resolved
@@ -102,12 +102,8 @@
             print(f"Last message: {last_message}")
         speaker: str = last_message[0]["speaker"]
         text: str = last_message[0]["text"]
-<<<<<<< HEAD
-        return (speaker.capitalize(), text)
-=======
         # output = f"{speaker}: {text}\n"
         return speaker, text
->>>>>>> 5cbb2050
     return ("", "")
 
 
