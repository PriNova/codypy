import asyncio
import os
import sys
from asyncio.subprocess import Process
from typing import Any, Literal, Self, Tuple

from cody_agent_py.client_info import AgentSpecs
from cody_agent_py.messaging import request_response

from .config import Configs
from .messaging import _send_jsonrpc_request, _show_last_message, request_response
<<<<<<< HEAD
from .server_info import ServerInfo


class CodyAgent:
    
    @classmethod
    async def create(cls, access_token, configs: Configs):
        self = CodyAgent(access_token, configs)
        await self._create_server_connection(configs)
        if self.reader is None or self.writer is None:
            print("--- Failed to connect to server ---")
            await self.cleanup_server_connection(self.writer, self.process)
            return None
        return self
        
    def __init__(self, access_token, configs: Configs):
        self.access_token = access_token
        self.configs = configs
        self.reader = None
        self.writer = None
        self.process = None
        self.server_info: ServerInfo = None
        
    async def _create_server_connection(
        self,
        configs: Configs,
    ):
        if configs.BINARY_PATH == "" or configs.BINARY_PATH is None:
=======
from .server_info import CodyAgentSpecs


class CodyClient:

    async def init(
        binary_path: str, use_tcp: bool = False, is_debugging: bool = False
    ) -> Self:
        cody_agent = CodyClient(binary_path, use_tcp, is_debugging)
        await cody_agent._create_server_connection()
        return cody_agent

    def __init__(self, binary_path: str, use_tcp: bool, is_debugging: bool) -> None:
        self.binary_path = binary_path
        self.use_tcp = use_tcp
        self.is_debugging = is_debugging
        self._process: Process | None = None
        self._reader: asyncio.StreamReader | None = None
        self._writer: asyncio.StreamWriter | None = None

    async def _create_server_connection(self):
        if self.binary_path == "":
>>>>>>> 5cbb2050
            print(
                "You need to specify the BINARY_PATH to an absolute path to the agent binary or to the index.js file. Exiting..."
            )
            sys.exit(1)
<<<<<<< HEAD
        os.environ["CODY_AGENT_DEBUG_REMOTE"] = str(configs.USE_TCP).lower()
        os.environ["CODY_DEBUG"] = str(configs.IS_DEBUGGING).lower()
        self.process: Process = await asyncio.create_subprocess_exec(
            "bin/agent" if configs.USE_BINARY else "node",
            "jsonrpc" if configs.USE_BINARY else f"{configs.BINARY_PATH}/index.js",
=======

        os.environ["CODY_AGENT_DEBUG_REMOTE"] = str(self.use_tcp).lower()
        os.environ["CODY_DEBUG"] = str(self.is_debugging).lower()

        self._process: Process = await asyncio.create_subprocess_exec(
            "bin/agent" if self.binary_path else "node",
            "jsonrpc" if self.binary_path else f"{self.binary_path}/index.js",
>>>>>>> 5cbb2050
            stdin=asyncio.subprocess.PIPE,
            stdout=asyncio.subprocess.PIPE,
            env=os.environ,
        )

<<<<<<< HEAD
        self.reader = self.process.stdout
        self.writer = self.process.stdin

        if not configs.USE_TCP:
            print("--- stdio connection ---")
            self.reader = self.process.stdout
            self.writer = self.process.stdin

        else:
            print("--- TCP connection ---")
            while True:
                try:
                    (self.reader, self.writer) = await asyncio.open_connection(
                        *configs.SERVER_ADDRESS
                    )
                    print(f"Connected to server: {configs.SERVER_ADDRESS}\n")
                except ConnectionRefusedError:
                    await asyncio.sleep(0.1)  # Retry after a short delay

    async def send_initialization_message(self,
        client_info: ClientInfo,
        configs: Configs,
        debug_method_map,
    ) -> ServerInfo | None:
        async def callback(result):
            self.server_info = ServerInfo.model_validate(result)
            if configs.IS_DEBUGGING:
                print(f"Server Info: {self.server_info}\n")
                
            if self.server_info is None:
                    print("--- Failed to initialize agent ---")
                    await self.cleanup_server_connection()
                    return None
            if self.server_info.authenticated:
                print("--- Server is authenticated ---")
            else:
                print("--- Server is not authenticated ---")
                await self.cleanup_server_connection()
                return None
            return self.server_info

        return await request_response(
            "initialize",
            client_info.model_dump(),
            debug_method_map,
            self.reader,
            self.writer,
            configs,
            callback,
        )
    
    async def cleanup_server_connection(self):
        #await _send_jsonrpc_request(self.writer, "shutdown", None)
        if self.process.returncode is None:
            self.process.terminate()
        await self.process.wait()


async def new_chat_session(reader, writer, configs: Configs, debug_method_map) -> str:
    async def callback(result):
        return result

    return await request_response(
        "chat/new", None, debug_method_map, reader, writer, configs, callback
    )
=======
        self._reader = self._process.stdout
        self._writer = self._process.stdin

        if not self.use_tcp:
            print("--- stdio connection ---")
            self._reader = self._process.stdout
            self._writer = self._process.stdin

        else:
            print("--- TCP connection ---")
            retry: int = 0
            while retry < 10:
                try:
                    (self._reader, self._writer) = await asyncio.open_connection(
                        "localhost", 3113
                    )
                    if self._reader is not None and self._writer is not None:
                        print(f"Connected to server: localhost:3113\n")
                        break

                    # return reader, writer, process
                except ConnectionRefusedError:
                    await asyncio.sleep(0.1)  # Retry after a short delay
                    retry += 1
            print("Could not connect to server. Exiting...")
            sys.exit(1)

    async def set_agent_specs(
        self,
        agent_specs: AgentSpecs,
        debug_method_map,
        is_debugging: bool = False,
    ) -> CodyAgentSpecs | None:
        async def callback(result):
            cody_agent_specs: CodyAgentSpecs = CodyAgentSpecs.model_validate(result)
            if is_debugging:
                print(f"Agent Info: {cody_agent_specs}\n")
            if cody_agent_specs.authenticated:
                print("--- Server is authenticated ---")
            else:
                print("--- Server is not authenticated ---")
                await self.cleanup_server_connection(self)
                return None
            return await CodyAgent.init(self)

        return await request_response(
            "initialize",
            agent_specs.model_dump(),
            debug_method_map,
            self._reader,
            self._writer,
            is_debugging,
            callback,
        )
>>>>>>> 5cbb2050

    async def cleanup_server_connection(self):
        await _send_jsonrpc_request(self._writer, "shutdown", None)
        if self._process.returncode is None:
            self._process.terminate()
        await self._process.wait()


class CodyAgent:
    def __init__(self, cody_client: CodyClient) -> None:
        self._cody_client = cody_client
        self.chat_id: str | None = None
        
    async def init(cody_client: CodyClient):
        return CodyAgent(cody_client)
    
    async def new_chat(self, debug_method_map, is_debugging: bool = False):
        async def callback(result):
            self.chat_id = result
            return result

        await request_response(
            "chat/new",
            None,
            debug_method_map,
            self._cody_client._reader,
            self._cody_client._writer,
            is_debugging,
            callback,
        )

<<<<<<< HEAD
async def submit_chat_message(
    reader,
    writer,
    text,
    withContext: bool,
    contextFiles,
    id,
    configs: Configs,
    debug_method_map,
) -> Tuple[str, str]:
    chat_message_request = {
        "id": f"{id}",
        "message": {
            "command": "submit",
            "text": text,
            "submitType": "user",
            "addEnhancedContext": withContext,
            "contextFiles": contextFiles,
        },
    }
=======
    async def get_models(
        self, model_type: str, debug_method_map, is_debugging: bool = False
    ) -> Any:
        async def callback(result):
            return result

        model = {"modelUsage": f"{model_type}"}
        return await request_response(
            "chat/models",
            model,
            debug_method_map,
            self._cody_client._reader,
            self._cody_client._writer,
            is_debugging,
            callback,
        )
>>>>>>> 5cbb2050

    async def set_model(
        self, model: str, debug_method_map, is_debugging: bool = False
    ) -> Any:
        async def callback(result):
            return result

        command = {
            "id": f"{self.chat_id}",
            "message": {"command": "chatModel", "model": f"{model}"},
        }

        return await request_response(
            "webview/receiveMessage",
            command,
            debug_method_map,
            self._cody_client._reader,
            self._cody_client._writer,
            is_debugging,
            callback,
        )

    async def submit_chat_message(
        self,
        message,
        enhanced_context: bool,
        debug_method_map,
        is_debugging: bool = False,
    ) -> Tuple[str, str]:
        
        if message == "/quit":
            await self._cody_client.cleanup_server_connection()
            sys.exit(0)
            
        chat_message_request = {
            "id": f"{self.chat_id}",
            "message": {
                "command": "submit",
                "text": message,
                "submitType": "user",
                "addEnhancedContext": enhanced_context,
            },
        }

        async def callback(result) -> Tuple[str, str]:
            return await _show_last_message(result, is_debugging)

        return await request_response(
            "chat/submitMessage",
            chat_message_request,
            debug_method_map,
            self._cody_client._reader,
            self._cody_client._writer,
            is_debugging,
            callback,
        )


async def get_remote_repositories(
    reader, writer, id: str, configs: Configs, debug_method_map
) -> Any:
    async def callback(result):
        return result

    return await request_response(
        "chat/remoteRepos", id, debug_method_map, reader, writer, configs, callback
    )


async def receive_webviewmessage(
    reader, writer, params, configs: Configs, debug_method_map
) -> Any:
    async def callback(result):
        return result

    return await request_response(
        "webview/receiveMessage",
        params,
        debug_method_map,
        reader,
        writer,
        configs,
        callback,
<<<<<<< HEAD
    )


=======
    )
>>>>>>> 5cbb2050
<|MERGE_RESOLUTION|>--- conflicted
+++ resolved
@@ -9,36 +9,6 @@
 
 from .config import Configs
 from .messaging import _send_jsonrpc_request, _show_last_message, request_response
-<<<<<<< HEAD
-from .server_info import ServerInfo
-
-
-class CodyAgent:
-    
-    @classmethod
-    async def create(cls, access_token, configs: Configs):
-        self = CodyAgent(access_token, configs)
-        await self._create_server_connection(configs)
-        if self.reader is None or self.writer is None:
-            print("--- Failed to connect to server ---")
-            await self.cleanup_server_connection(self.writer, self.process)
-            return None
-        return self
-        
-    def __init__(self, access_token, configs: Configs):
-        self.access_token = access_token
-        self.configs = configs
-        self.reader = None
-        self.writer = None
-        self.process = None
-        self.server_info: ServerInfo = None
-        
-    async def _create_server_connection(
-        self,
-        configs: Configs,
-    ):
-        if configs.BINARY_PATH == "" or configs.BINARY_PATH is None:
-=======
 from .server_info import CodyAgentSpecs
 
 
@@ -61,18 +31,10 @@
 
     async def _create_server_connection(self):
         if self.binary_path == "":
->>>>>>> 5cbb2050
             print(
                 "You need to specify the BINARY_PATH to an absolute path to the agent binary or to the index.js file. Exiting..."
             )
             sys.exit(1)
-<<<<<<< HEAD
-        os.environ["CODY_AGENT_DEBUG_REMOTE"] = str(configs.USE_TCP).lower()
-        os.environ["CODY_DEBUG"] = str(configs.IS_DEBUGGING).lower()
-        self.process: Process = await asyncio.create_subprocess_exec(
-            "bin/agent" if configs.USE_BINARY else "node",
-            "jsonrpc" if configs.USE_BINARY else f"{configs.BINARY_PATH}/index.js",
-=======
 
         os.environ["CODY_AGENT_DEBUG_REMOTE"] = str(self.use_tcp).lower()
         os.environ["CODY_DEBUG"] = str(self.is_debugging).lower()
@@ -80,79 +42,11 @@
         self._process: Process = await asyncio.create_subprocess_exec(
             "bin/agent" if self.binary_path else "node",
             "jsonrpc" if self.binary_path else f"{self.binary_path}/index.js",
->>>>>>> 5cbb2050
             stdin=asyncio.subprocess.PIPE,
             stdout=asyncio.subprocess.PIPE,
             env=os.environ,
         )
 
-<<<<<<< HEAD
-        self.reader = self.process.stdout
-        self.writer = self.process.stdin
-
-        if not configs.USE_TCP:
-            print("--- stdio connection ---")
-            self.reader = self.process.stdout
-            self.writer = self.process.stdin
-
-        else:
-            print("--- TCP connection ---")
-            while True:
-                try:
-                    (self.reader, self.writer) = await asyncio.open_connection(
-                        *configs.SERVER_ADDRESS
-                    )
-                    print(f"Connected to server: {configs.SERVER_ADDRESS}\n")
-                except ConnectionRefusedError:
-                    await asyncio.sleep(0.1)  # Retry after a short delay
-
-    async def send_initialization_message(self,
-        client_info: ClientInfo,
-        configs: Configs,
-        debug_method_map,
-    ) -> ServerInfo | None:
-        async def callback(result):
-            self.server_info = ServerInfo.model_validate(result)
-            if configs.IS_DEBUGGING:
-                print(f"Server Info: {self.server_info}\n")
-                
-            if self.server_info is None:
-                    print("--- Failed to initialize agent ---")
-                    await self.cleanup_server_connection()
-                    return None
-            if self.server_info.authenticated:
-                print("--- Server is authenticated ---")
-            else:
-                print("--- Server is not authenticated ---")
-                await self.cleanup_server_connection()
-                return None
-            return self.server_info
-
-        return await request_response(
-            "initialize",
-            client_info.model_dump(),
-            debug_method_map,
-            self.reader,
-            self.writer,
-            configs,
-            callback,
-        )
-    
-    async def cleanup_server_connection(self):
-        #await _send_jsonrpc_request(self.writer, "shutdown", None)
-        if self.process.returncode is None:
-            self.process.terminate()
-        await self.process.wait()
-
-
-async def new_chat_session(reader, writer, configs: Configs, debug_method_map) -> str:
-    async def callback(result):
-        return result
-
-    return await request_response(
-        "chat/new", None, debug_method_map, reader, writer, configs, callback
-    )
-=======
         self._reader = self._process.stdout
         self._writer = self._process.stdin
 
@@ -207,7 +101,6 @@
             is_debugging,
             callback,
         )
->>>>>>> 5cbb2050
 
     async def cleanup_server_connection(self):
         await _send_jsonrpc_request(self._writer, "shutdown", None)
@@ -239,28 +132,6 @@
             callback,
         )
 
-<<<<<<< HEAD
-async def submit_chat_message(
-    reader,
-    writer,
-    text,
-    withContext: bool,
-    contextFiles,
-    id,
-    configs: Configs,
-    debug_method_map,
-) -> Tuple[str, str]:
-    chat_message_request = {
-        "id": f"{id}",
-        "message": {
-            "command": "submit",
-            "text": text,
-            "submitType": "user",
-            "addEnhancedContext": withContext,
-            "contextFiles": contextFiles,
-        },
-    }
-=======
     async def get_models(
         self, model_type: str, debug_method_map, is_debugging: bool = False
     ) -> Any:
@@ -277,7 +148,6 @@
             is_debugging,
             callback,
         )
->>>>>>> 5cbb2050
 
     async def set_model(
         self, model: str, debug_method_map, is_debugging: bool = False
@@ -361,10 +231,4 @@
         writer,
         configs,
         callback,
-<<<<<<< HEAD
-    )
-
-
-=======
-    )
->>>>>>> 5cbb2050
+    )